--- conflicted
+++ resolved
@@ -150,7 +150,7 @@
                 counter = 0
                 # print("\nFormat of rubric details:", *assn.rubric_settings, "\nID:", assn.rubric_settings["id"], "\n\n")
                 # print(*assn.rubric)
-<<<<<<< HEAD
+
                 # Add attribute use_rubric_for_grading and set to False if not present (prevents exceptions)
                 try:
                     test = assn.use_rubric_for_grading
@@ -159,9 +159,7 @@
                 # Prevents divide by zero error if points_possible not set (defaults to 0)
                 if assn.points_possible == 0:
                     assn.points_possible = 100
-=======
-
->>>>>>> 2a74952d
+
                 if assn.use_rubric_for_grading:
                     criterion = {}
                     rating_dict = {}
@@ -184,15 +182,9 @@
                                 # Converts Canvas late info (in seconds) into day value then compares with late policy input list
                                 days_late = math.ceil(sub.seconds_late/86400.0)
                                 if days_late < len(late_policy):
-<<<<<<< HEAD
                                     res[2] = float(res[2]) - (late_policy[days_late - 1])
                                 elif len(late_policy) != 0:
                                     res[2] = float(res[2]) - (late_policy[-1])
-=======
-                                    res[2] = float(res[2]) - (late_policy[days_late - 1] / assn.points_possible * 100)
-                                elif len(late_policy) != 0:
-                                    res[2] = float(res[2]) - (late_policy[-1] / assn.points_possible * 100)
->>>>>>> 2a74952d
                                 else:
                                     print("-=- No late policy specified. No points deducted for late submissions. -=-")
 
@@ -230,8 +222,7 @@
                                         rubric_assessment={rubric}
                                     )
                                     print(rubric.rubric_assessment)
-<<<<<<< HEAD
-
+                                    
     def get_courses_this_semester(self) -> dict:
         """
         Get dictionary (name -> id) of courses in this semester
@@ -308,9 +299,6 @@
         result_rubric.id = rubric_id
 
         content = self.canv.get_course(course_id).get_rubric(rubric_id)
-=======
->>>>>>> 2a74952d
-
         criteria_data = content.data
 
         for criterion in criteria_data:
