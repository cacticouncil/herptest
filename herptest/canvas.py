--- conflicted
+++ resolved
@@ -136,10 +136,6 @@
                             # If the submission is late, then there 10% off for each day late
                             # [temporary proof of concept for automatic late penalties]
                             if(sub.late):
-<<<<<<< HEAD
-                                res[2] = float(res[2]) - (10 * math.ceil(sub.seconds_late/86400.0))
-                            print("Score of " + res[0] + ", ID: " + res[1] + " changed from " + str(sub.score / assn.points_possible * 100) + "% to " + str(res[2]) + "%.")
-=======
                                 # Converts Canvas late info (in seconds) into day value then compares with late policy input list
                                 days_late = math.ceil(sub.seconds_late/86400.0)
                                 if days_late < len(late_policy):
@@ -150,7 +146,6 @@
                                     print("-=- No late policy specified. No points deducted for late submissions. -=-")
 
                             print("Score of " + res[0] + ", ID: " + res[1] + " changed from " + str(sub.score) + " to " + str(float(res[2])) + ".")
->>>>>>> ab60428a
                             sub.edit(
                                 comment = {
                                     #Have commented when testing or a lot of comments will appear :(
